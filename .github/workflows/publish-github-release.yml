--- conflicted
+++ resolved
@@ -19,13 +19,8 @@
       contents: read
       packages: write
     steps:
-<<<<<<< HEAD
-      - uses: actions/checkout@v4
       - uses: actions/setup-java@v5
-=======
       - uses: actions/checkout@v5
-      - uses: actions/setup-java@v4
->>>>>>> ff0b880b
         with:
           java-version: '8'
           distribution: 'adopt'
